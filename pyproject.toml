[build-system]
requires = ["hatchling"]
build-backend = "hatchling.build"

[project]
name = "NIDAQControl"
<<<<<<< HEAD
version = '0.1.4'
=======
version = '0.2.0'
>>>>>>> 8a4e83d6
authors  = [{name="Derek Fujimoto", email="dfujimoto@triumf.ca" }]
description = "Python API for NIDAQ devices used by the TUCAN collaboration."
readme = "README.md"
classifiers = [
        "Programming Language :: Python :: 3",
        "Programming Language :: Python :: 3.10",
        "License :: OSI Approved :: MIT License",
        "Operating System :: POSIX :: Linux",
]
license = {file = "LICENSE"}
requires-python = ">=3.7"
dependencies = [
    'numpy',
    'matplotlib',
    'pandas',
    'scipy',
    'nidaqmx',
    'datetime',
    'tqdm',
]

[project.urls]
"Homepage" = "https://github.com/ucn-triumf/NIDAQControl"
"Bug Tracker" = "https://github.com/ucn-triumf/NIDAQControl/issues"<|MERGE_RESOLUTION|>--- conflicted
+++ resolved
@@ -4,11 +4,7 @@
 
 [project]
 name = "NIDAQControl"
-<<<<<<< HEAD
-version = '0.1.4'
-=======
-version = '0.2.0'
->>>>>>> 8a4e83d6
+version = '0.2.1'
 authors  = [{name="Derek Fujimoto", email="dfujimoto@triumf.ca" }]
 description = "Python API for NIDAQ devices used by the TUCAN collaboration."
 readme = "README.md"
