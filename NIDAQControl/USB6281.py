# Read and write from NIDAQ Ni USB 6281
# Specification sheet: https://www.ni.com/docs/en-US/bundle/pci-pxi-usb-6281-specs/page/specs.html#GUID-DAEADA0E-7005-4D59-BB9E-8C9F3438874E__GUID-99EE1305-926C-41F0-97E0-570060200F05
#
# Derek Fujimoto
# Feb 2024

import matplotlib as mpl
import numpy as np
import pandas as pd
import matplotlib.pyplot as plt
import nidaqmx as ni
from tqdm import tqdm, TqdmWarning
from datetime import datetime
from scipy.signal import butter, sosfiltfilt
import os, time

from nidaqmx import stream_readers
from nidaqmx import stream_writers

import warnings
warnings.simplefilter('ignore', category=TqdmWarning)

# set up graphs
plt.ion()
mpl.rcParams['font.size'] = 16
mpl.rcParams['axes.grid'] = True
mpl.rcParams['axes.spines.left'] = True
mpl.rcParams['axes.spines.right'] = True
mpl.rcParams['axes.spines.top'] = True
mpl.rcParams['axes.spines.bottom'] = True
#mpl.rcParams['agg.path.chunksize'] = 200

class USB6281(object):
    """Read and set values on analog channels of NI USB 6281 DAQ.

    Public Attributes:
        ai (dict): saved inputs from setup
        ao (dict): saved inputs from setup
        df (pd.DataFrame): data saved from ai channels
        signal_filters (list): list of second-order section filters corresponding to a butterworth filter. Applied in order.
        signal_generator (dict): dictionary of generators to set the voltages of the NIDAQ
    """

    # arguments to pass to add_ao_voltage_chan
    _ao_args = {'min_val': -10,
                'max_val': 10}

    _ai_args = {'min_val': -10,
                'max_val': 10}

    # set the number of frames in a buffer (override)
    # the data gets written in chunks, each chunk is a frame
    # NOTE  With my NI6211 it was necessary to override the default buffer
    # size to prevent under/over run at high sample rates
    _frames_per_buffer = 10

    def __init__(self, device_name = 'Dev1',
                       clock_freq = 2e4,
                       samples_per_channel = 1e3,
                       terminal_config = 'RSE'):
        """Initialize object

        Args:
            device_name (str): name of device which to connect
            clock_freq (int): rate of data taking and output in Hz. Needs to be sufficiently high to
                        prevent write errors 1000 is too low, 100000 is good.
            samples_per_channel (int): set buffer size. If you specify samples per channel of 1000 samples
                        and your application uses two channels, the buffer size would be 2000 samples.
                        See https://documentation.help/NI-DAQmx-Key-Concepts/bufferSize.html
                        Requres that samples_per_channel > clock_freq // samples_per_channel.
            terminal_config (str): string, one of DEFAULT, DIFF, NRSE, PSEUDO_DIFF, RSE. According to
                        documentation: https://nidaqmx-python.readthedocs.io/en/latest/constants.html#nidaqmx.constants.CalibrationTerminalConfig,
                        DEFAULT appears to be DIFF. Typically we want RSE (common ground).

        Returns:
            None
        """

        # save inputs
        self._device_name = device_name
        self._clock_freq = int(clock_freq)
        self._samples_per_channel = int(samples_per_channel)
        self._terminal_config = getattr(ni.constants.TerminalConfiguration, terminal_config)

        # samples per frame
        self._samples_per_frame = self._clock_freq // self._frames_per_buffer

        # defaults
        self.ai = None
        self.ao = None
        self.signal_filters = []
        self.do_filter = False

        # timesteps from t=0 for output functions
        self._timebase_ao = np.arange(self._samples_per_frame, dtype=np.float64) / self._clock_freq

    def setup(self, ao = None, ai = None):
        """Set up channels for input and output

        Args:
            ao (dict): connections to analog outputs. Format as ch:(function_handle), where "ch" is an int starting from 0, and "function_handle" is a function handle of the format voltage = fn(time)
            ai (dict): connections to analog inputs. Format as ch:connection, where "ch" is an int starting from 0, and "connection" is a label specifying what the channel is connected to.
        Returns:
            None
        """

        # set channels
        self.ai = ai
        self.ao = ao

        # must always read back at least one channel
        if self.ai is None:
            self.ai = {0: 'default readback'}

        # must always output one channel
        if self.ao is None:
            self.ao = {0: lambda x: 0}

        # setup output tasks -----------------------------------------------

        # number of channels
        self._len_ai = len(self.ai.keys())

        # task
        self._taski = ni.Task()

        # setup channels
        for ch in self.ai.keys():
            self._taski.ai_channels.add_ai_voltage_chan(f"{self._device_name}/ai{ch}",
                                                       **self._ai_args )

        # set terminal configuation
        self._taski.ai_channels.all.ai_term_cfg = self._terminal_config

        # setup clocks
        self._taski.timing.cfg_samp_clk_timing(rate = self._clock_freq,
                                     source = f'/{self._device_name}/ao/SampleClock',
                                     sample_mode = ni.constants.AcquisitionType.CONTINUOUS,
                                     samps_per_chan = self._samples_per_channel)

        # get stream
        self._stream_in = stream_readers.AnalogMultiChannelReader(self._taski.in_stream)

        # setup reading callback
        # read data when n samples are placed into the buffer
        self._taski.register_every_n_samples_acquired_into_buffer_event(self._samples_per_channel,
                                                                        self._read_task_callback)

        # setup output tasks -----------------------------------------------

        # number of channels
        self._len_ao = len(self.ao.keys())

        # task
        self._tasko = ni.Task()

        # setup channels
        for ch in self.ao.keys():
            self._tasko.ao_channels.add_ao_voltage_chan(f"{self._device_name}/ao{ch}",
                                                   **self._ao_args)

        # clock
        self._tasko.timing.cfg_samp_clk_timing(rate = self._clock_freq,
                                     sample_mode = ni.constants.AcquisitionType.CONTINUOUS,
                                     samps_per_chan = self._samples_per_channel)

        # stream
        self._stream_out = stream_writers.AnalogMultiChannelWriter(self._tasko.out_stream)

        # setup output buffer
        self._tasko.out_stream.output_buf_size = self._clock_freq

        # setup output callback
        self._tasko.register_every_n_samples_transferred_from_buffer_event(self._samples_per_frame,
                                                                           self._write_task_callback)

    def __enter__(self):
        return self

    def __exit__(self, type, value, traceback):
        self.close()

    def _filter(self, data):
        """Filter an array

        Args:
            data (array): array to filter
        Returns:
            array: with signal filters applied
        """

        # trivial end
        if not self.do_filter:
            return data

        # apply filters
        data = np.copy(data)
        for sos in self.signal_filters:
            data = sosfiltfilt(sos, data, padtype='even')

        return data

    def _draw_in_progress(self):
        """Update a figure while the run is ongoing"""

        # get obj
        fig = self._ax.figure

        # update data
        i = self._nbuffers_read*self._len_buffer
        i_start = max(i-self._ydata.shape[1], 0)

        # get data to copy, filter, and downsample
        data = self._filter(self._data)
        data = data[:, i_start:i:self._downsample]

        try:
            # copy data
            self._ydata[:, i_start-i:] = data

        # assumed reason for error is that we're at end of data array
        except ValueError:
            len_to_add = len((data)[0])
            self._ydata[:, -len_to_add:] = data

        # set data
        for y, line in zip(self._ydata, self._ax.lines):
            line.set_ydata(y)

        # set limits
        self._ax.set_ylim((np.min(self._ydata), np.max(self._ydata)))

        # update canvas
        try:
            fig.canvas.draw()
            fig.canvas.flush_events()
        except RuntimeError:
            pass

    def _make_signal_generator(self, fn_handle):
        """Makes a function which yields voltages for each of the analog output channels

        Args:
            fn_handle (function handle): function of the format voltage = fn(time) which specifies the output voltage

        Returns:
            iterator: function which yields voltage output values
        """

        # track phase in time domain
        phase = 0
        phase_step = self._samples_per_frame/self._clock_freq

        # generate voltages for ever and ever
        while True:

            # call the function
            output = fn_handle(self._timebase_ao+phase)

            # handle single value return types
            if type(output) in (int, float, np.float64):
                output = np.full(self._timebase_ao.shape, output, dtype=np.float64)

            yield output
            phase += phase_step

    def _read_task_callback(self, task_handle, every_n_samples_event_type,
                           number_of_samples, callback_data):
        """Read data callback. Set up for a register_every_n_samples_acquired_into_buffer_event event.

        Args:
            task_handle: handle to the task on which the event occurred.
            every_n_samples_event_type: EveryNSamplesEventType.ACQUIRED_INTO_BUFFER value.
            number_of_samples parameter:the value you passed in the sample_interval parameter
                                        of the register_every_n_samples_acquired_into_buffer_event.
            callback_data: apparently unused, but required

        Returns:
            int: specifically zero. Required by nidaqmx documentation
        """

        # read samples
        self._stream_in.read_many_sample(self._buffer_in,
                                        number_of_samples,
                                        timeout=ni.constants.WAIT_INFINITELY)

<<<<<<< HEAD
        # filter
        # if filter errors are persistent for ends try saving the prev buffer and using that to absorb the deficiencies
        buffer = self._buffer_in
        for sos in self.signal_filters:
            buffer = sosfiltfilt(sos, buffer, padtype='even')

        # downsample buffer
        buffer_down = buffer[:, ::self._downsample]
=======
        # downsample buffer only if not filtering
        if self.do_filter:
            buffer_down = self._buffer_in
        else:
            buffer_down = self._buffer_in[:, ::self._downsample]
>>>>>>> 814f4c12

        # save data
        i = self._nbuffers_read
        try:
            self._data[:, i*self._len_buffer:(i+1)*self._len_buffer] = buffer_down

        # at end of storage array
        except ValueError as err:
            if self._data[:, i*self._len_buffer:(i+1)*self._len_buffer].shape[1] == 0:
                pass
            else:
                raise err from None

        self._nbuffers_read += 1

        # Absolutely needed for this callback to be well defined (see nidaqmx doc).
        return 0

    def _write_task_callback(self, task_handle, every_n_samples_event_type,
                           number_of_samples, callback_data):
        """Write data callback. Set up for a register_every_n_samples_transferred_from_buffer_event event.

        Args:
            task_handle: handle to the task on which the event occurred.
            every_n_samples_event_type: EveryNSamplesEventType.ACQUIRED_INTO_BUFFER value.
            number_of_samples parameter:the value you passed in the sample_interval parameter
                                        of the register_every_n_samples_acquired_into_buffer_event.
            callback_data: unused

        Returns:
            int: specifically zero. Required by nidaqmx documentation
        """

        # generate signal
        signal = np.array([next(self.signal_generator[ch]) for ch in self.ao.keys()],
                          dtype=np.float64)

        # save signal for debugging
        if self._save_ao:
            self._output_voltages.append(signal)

        # write signal to device
        self._stream_out.write_many_sample(signal,  timeout=1)

        # Absolutely needed for this callback to be well defined (see nidaqmx doc).
        return 0

    def close(self):
        """Close tasks"""
        self._taski.close()
        self._tasko.close()

    def draw_data(self, cols=None, filter=False, downsample=False, **df_plot_kw):
        """Draw data in axis

        Args:
            cols (list): list of column names (str) to draw. If none, draw all
            df_plot_kw: keywords to pass to pd.DataFrame.plot

        Returns:
            None, draws data to figure
        """

        # copy
        df = self.df.copy()
        
        # filter
        if filter:
            for c in df.columns:
                df.loc[:, c] = self.filter(df.loc[:, c])
        
        # downsample
        if downsample:
                

        if cols is not None:
            self.df[cols].plot(**df_plot_kw)
        else:
            self.df.plot(**df_plot_kw)

        # plot elements
        plt.xlabel('Time (s)')
        plt.ylabel('Voltage Readback (V)')
        plt.legend(fontsize='x-small')
        plt.tight_layout()

    def draw_intended_output(self, **plot_kw):
        """Draw the values sent to ao, useful for debugging

        Args:
            plot_kw: keywords passed to plt.plot

        Returns:
            None
        """

        # check that data is saved
        if not self._save_ao:
            raise RuntimeError("Must have save_ao = True")

        # draw in new fig
        plt.figure()
        ax = plt.gca()

        # get data from lists
        ao_data = np.hstack(self._output_voltages)

        # time stamps
        x = np.arange(len(ao_data[0]))/self._clock_freq

        # draw
        for i, ch in enumerate(self.ao):
            ax.plot(x, ao_data[i], ls='--', label=f'ao{ch}',
                    **plot_kw)

        # plot elements
        plt.xlabel('Time (s)')
        plt.ylabel('Voltage Readback')
        plt.legend(fontsize='x-small')
        plt.tight_layout()

    def reset_filters(self):
        """Reset all signal filters"""
        self.signal_filters = []
<<<<<<< HEAD
=======
        self.do_filter = False
>>>>>>> 814f4c12

    def run(self, duration, draw_s=0, sample_freq=None, save_ao=False, draw_ch_top=None):
        """Take data, inputs are sine parameters

        Args:
            duration (int): run duration in seconds
            draw_s (int):   if > 0, draw while in progress the last self._draw_s seconds
            sample_freq (float): frequency of sampling in Hz (down-sampled in software from clock_freq). If None, sample at clock_freq.
            save_ao (bool): if true, save signal output for later draw. May crash the run
                            if too long, very memory intensive and append gets slow at long list lengths
            draw_ch_top (str): which channel to draw on top of the others, can be partial name

        Returns:
            None, saves captured data as self.df
        """

        # save inputs
        self._save_ao = save_ao
        self._draw_s = draw_s

        duration = int(duration)

        if sample_freq is None:
            sample_freq = self._clock_freq

        # get generator for output signal
        self.signal_generator = {ch: self._make_signal_generator(fn) for ch, fn in self.ao.items()}

        # data to output to ao
        self._output_voltages = []

        # set up buffer to read
        self._buffer_in = np.zeros((self._len_ai, self._samples_per_channel))

        # downsampling parameters
        self._downsample = int(self._clock_freq / sample_freq)

        # length after downsample (only if not filtering)
        if self.do_filter:
            self._len_buffer = int(np.ceil(self._samples_per_channel))
        else:
            self._len_buffer = int(np.ceil(self._samples_per_channel / self._downsample))

            # check downsample
            if self._downsample > self._samples_per_channel:
                raise RuntimeError('Buffer size too small for such a slow sampling frequency. '+\
                                'Increase samples_per_channel or sample_freq')

        # calculate total length of output array
        total_len = duration * sample_freq
        nbuffers_toread = int(np.ceil(total_len / self._len_buffer))

        # ensure that length of final data is set properly - account for rounding errors
        total_len = self._len_buffer*nbuffers_toread

        # data to save from ai, final output
        self._data = np.zeros((self._len_ai, total_len))-1111 # -1111 to easily detect default fill data
        self._nbuffers_read = 0  # number of buffers read out

        # number of points to draw
        ndraw = self._draw_s*sample_freq
        xdata = -1*np.arange(ndraw)/sample_freq
        xdata = xdata[::-1]
        self._ydata = np.zeros((self._len_ai, ndraw))

        # initial fill of empty buffer (required else error)
        for _ in range(self._frames_per_buffer):
            self._write_task_callback(None, None, None, None)

        # start figure for drawing
        if self._draw_s > 0:
            plt.figure()
            self._ax = plt.gca()
            self._ax.set_xlabel('Time (s)')
            self._ax.set_ylabel('Voltage (V)')
            self._ax.set_xlim(-self._draw_s, 0)

            for d, ch in zip(self._ydata, self.ai.values()):

                # set draw order
                if (draw_ch_top is not None) and ch in draw_ch_top:
                    zorder = 20
                else:
                    zorder = 1
                self._ax.plot(xdata, d, label=ch, zorder=zorder)

            self._ax.figure.legend(fontsize='xx-small')
            self._ax.figure.canvas.draw()
            plt.pause(0.1)
            plt.tight_layout()
            self._ax.figure.canvas.manager.window.attributes('-topmost', False)

        # start tasks (begin run)
        self._taski.start()
        self._tasko.start()

        # setup progress bar
        time_start = time.time()
        dt = time_start - time.time()
        time_current = time_start
        progress_bar = tqdm(total=duration, leave=False)

        # setup draw counter
        nbuffers_read = 0
        try:

            # progress bar and update figure
            while self._nbuffers_read < nbuffers_toread:

                # progress
                time_prev = time_current
                time_current = time.time()
                dt = time_current - time_prev
                progress_bar.update(dt)

                # update figure
                if self._draw_s > 0 and self._nbuffers_read > nbuffers_read:
                    self._draw_in_progress()
                    nbuffers_read = self._nbuffers_read

        # if error, close task nicely
        except Exception as err:
            self._taski.stop()
            self._taski.close()
            self._tasko.stop()
            self._tasko.close()
            raise err from None

        # set output to zero and stop task
        for _ in range(self._frames_per_buffer):
            self._stream_out.write_many_sample(np.zeros((self._len_ao, self._samples_per_frame)), timeout=1)
        self._taski.stop()
        self._taski.close()
        self._tasko.stop()
        self._tasko.close()

        # reassign data to dataframe
        self.df = pd.DataFrame({f'ai{ch}':self._data[i] for i, ch in enumerate(self.ai.keys())})
        self.df.index /= sample_freq
        self.df.index.name = 'time (s)'

    def set_filter(self, low=None, high=None, order=6, bandstop=False):
        """Make a butterworth filter which is applied to the readback signal prior to downsampling.
        If low only: low pass filter. If high only, high pass filter. If both, band pass filter.

        Args:
            low (float): lower bound cutoff frequency in Hz
            high (float): upper bound cutoff frequency in Hz
            order (int): filter order
            bandstop (bool): if True, set bandstop instead of bandpass if both low and high set

        Returns
            None, saved to self.signal_filters
        """

        # update limits
        nyq = 0.5 * self._clock_freq
        filter_type = None

        if low is not None:
            low = low / nyq
            filter_type = 'lowpass'
            Wn = low

        if high is not None:
            high = high / nyq

            if filter_type is None:
                filter_type = 'highpass'
                Wn = high
            else:
                filter_type = 'bandpass'
                Wn = (low, high)

        # check if bandstop
        if filter_type == 'bandpass' and bandstop:
           filter_type = 'bandstop'

        # set filter (applied as y = sosfilt(sos, y))
        self.signal_filters.append(butter(order, Wn, btype=filter_type, analog=False, output='sos'))
        self.do_filter = True

    def to_csv(self, path=None, **notes):
        """Write data to file specified by path

        Args:
            path (str): if None, generate default filename (nidaq_usb6281_yymmddThhmmss.csv), else write csv to this path
            notes: kwargs to write to file header, but takes general input. Saves as key: value in csv file header

        Returns:
            None, writes to file
        """

        # filter and downsample data
        data = self.df.copy()
        if self.do_filter:
            for c in data.columns:
                data.loc[:, c] = self._filter(data.loc[:, c])
            data = data.loc[::self._downsample]

        # generate default filename
        if path is None:
            path= ['nidaq_usb6281_',
                        datetime.now().strftime('%y%m%dT%H%M%S'),
                        '.csv']
            path = ''.join(path)

        # ensure filename format
        path = os.path.splitext(path)[0]
        path = os.path.abspath(path + '.csv')

        # format physical notes
        if notes:
            header_notes = ['# Notes:']
            string_len = max([len(s) for s in notes.keys()]) + 2
            header_notes.extend([f'#    {key:{string_len}}: {value}' for key, value in notes.items()])
        else:
            header_notes = []

        try:
            __file__
        except NameError:
            __file__ = 'USB6281.py'

        # header lines
        header = [  *header_notes,
                    '#',
                    f'# File written by: {__file__}',
                    f'# {str(datetime.now())}',
                    '# \n']
        with open(path, 'w') as fid:
            fid.write('\n'.join(header))

        # write data to file
        data.to_csv(path, mode='a', index=True)

        print(f'\nSaved file as {path}')



<|MERGE_RESOLUTION|>--- conflicted
+++ resolved
@@ -284,22 +284,11 @@
                                         number_of_samples,
                                         timeout=ni.constants.WAIT_INFINITELY)
 
-<<<<<<< HEAD
-        # filter
-        # if filter errors are persistent for ends try saving the prev buffer and using that to absorb the deficiencies
-        buffer = self._buffer_in
-        for sos in self.signal_filters:
-            buffer = sosfiltfilt(sos, buffer, padtype='even')
-
-        # downsample buffer
-        buffer_down = buffer[:, ::self._downsample]
-=======
         # downsample buffer only if not filtering
         if self.do_filter:
             buffer_down = self._buffer_in
         else:
             buffer_down = self._buffer_in[:, ::self._downsample]
->>>>>>> 814f4c12
 
         # save data
         i = self._nbuffers_read
@@ -365,15 +354,15 @@
 
         # copy
         df = self.df.copy()
-        
+
         # filter
         if filter:
             for c in df.columns:
                 df.loc[:, c] = self.filter(df.loc[:, c])
-        
+
         # downsample
         if downsample:
-                
+
 
         if cols is not None:
             self.df[cols].plot(**df_plot_kw)
@@ -424,10 +413,7 @@
     def reset_filters(self):
         """Reset all signal filters"""
         self.signal_filters = []
-<<<<<<< HEAD
-=======
         self.do_filter = False
->>>>>>> 814f4c12
 
     def run(self, duration, draw_s=0, sample_freq=None, save_ao=False, draw_ch_top=None):
         """Take data, inputs are sine parameters
